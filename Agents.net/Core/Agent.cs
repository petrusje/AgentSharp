<<<<<<< HEAD
using System;
using System.Collections.Generic;
using System.Threading;
using System.Threading.Tasks;
using Agents.net.Attributes;
using Agents.net.Models;
using Agents.net.Tools;
using Agents.net.Utils;
using Agents.net.Core.Memory; // Added for IMemoryStore
using System.Text.Json;
using System.Reflection; // Added for JsonSerializer
=======
using Agents.net.Core.Memory; // Added for IMemoryStore
using Agents.net.Models;
using Agents.net.Tools;
using Agents.net.Utils;
using System;
using System.Collections.Generic;
using System.Text.Json; // Added for JsonSerializer
using System.Threading;
using System.Threading.Tasks;
>>>>>>> f76b2859

namespace Agents.net.Core
{

  /// <summary>
  /// Classe base para agentes de IA com componentes especializados
  /// </summary>
  public class Agent<TContext, TResult> : IAgentCtxChannel, IAgent
  {
    public string Name { get; }
    public string description => _promptManager.BuildSystemPrompt(Context); // Para compatibilidade

    private readonly PromptManager<TContext> _promptManager;
    private readonly ToolManager _toolManager;
    private readonly ExecutionEngine<TContext, TResult> _executionEngine;
    private readonly IModel _model;
    private readonly ILogger _logger;
    private ModelConfiguration _modelConfig;

    private readonly IMemory _memory;

    // Estado do agente
    private AgentContext<TContext> _agentContext;

    // Configurações de reasoning
    private bool _reasoning = false;
    private IModel _reasoningModel;
    private int _reasoningMinSteps = 1;
    private int _reasoningMaxSteps = 10;

    // Construtor principal
    public Agent(
        IModel model,
        string name = null,
        string instructions = null,
        ModelConfiguration modelConfig = null,
        ILogger logger = null,
        IMemory memory = null)
    {
      Name = name ?? GetType().Name;
      _model = model ?? throw new ArgumentNullException(nameof(model));
      _logger = logger ?? new ConsoleLogger();
      _modelConfig = modelConfig ?? new ModelConfiguration();
      _memory = memory ?? new InMemoryStore();

      _promptManager = new PromptManager<TContext>();
      _toolManager = new ToolManager();
      _executionEngine = new ExecutionEngine<TContext, TResult>(_model, _modelConfig, _logger, _memory);

      // Adicionar instruções iniciais se fornecidas
      if (!string.IsNullOrEmpty(instructions))
      {
        _promptManager.AddInstructions(_ => instructions);
      }
      registerTools();
    }

    private void registerTools()
    {
      _toolManager.RegisterAgentMethods(this);
    }

    #region Métodos de Configuração Fluente

    public Agent<TContext, TResult> WithPersona(string persona)
    {
      _promptManager.AddPersona(_ => persona);
      return this;
    }

    public Agent<TContext, TResult> WithPersona(Func<TContext, string> personaGenerator)
    {
      _promptManager.AddPersona(personaGenerator);
      return this;
    }

    public Agent<TContext, TResult> WithInstructions(string instructions)
    {
      _promptManager.AddInstructions(_ => instructions);
      return this;
    }

    public Agent<TContext, TResult> WithInstructions(Func<TContext, string> instructionsGenerator)
    {
      _promptManager.AddInstructions(instructionsGenerator);
      return this;
    }

    public Agent<TContext, TResult> WithGuardRails(string guardRails)
    {
      _promptManager.AddGuardRails(_ => guardRails);
      return this;
    }

    public Agent<TContext, TResult> WithGuardRails(Func<TContext, string> guardRailsGenerator)
    {
      _promptManager.AddGuardRails(guardRailsGenerator);
      return this;
    }

    public Agent<TContext, TResult> AddSystemPrompt(string prompt)
    {
      _promptManager.AddSystemPrompt(_ => prompt);
      return this;
    }

    public Agent<TContext, TResult> AddSystemPrompt(Func<TContext, string> promptGenerator)
    {
      _promptManager.AddSystemPrompt(promptGenerator);
      return this;
    }

    public Agent<TContext, TResult> RegisterSystemPromptFunction(Func<TContext, string> generator)
    {
      return AddSystemPrompt(generator); // Compatibilidade
    }

    public Agent<TContext, TResult> AddTool(Tool tool)
    {
      _toolManager.RegisterTool(tool);
      return this;
    }

    public Agent<TContext, TResult> WithTools(ToolPack toolPack)
    {
      _toolManager.RegisterToolPack(toolPack);
      return this;
    }

    public Agent<TContext, TResult> WithToolPacks(params ToolPack[] toolPacks)
    {
      foreach (var pack in toolPacks)
      {
        _toolManager.RegisterToolPack(pack);
      }
      return this;
    }

    public Agent<TContext, TResult> WithContext(TContext context)
    {
      if (_agentContext == null)
      {
        _agentContext = new AgentContext<TContext>(
            context,
            new List<AIMessage>(),
            _modelConfig
        );
      }
      else
      {
        _agentContext.ContextVar = context;
      }
      return this;
    }
    public Agent<TContext, TResult> WithConfig(ModelConfiguration config)
    {
      _modelConfig = config;
      return this;
    }
    public Agent<TContext, TResult> WithMaxExecutions(int maxExecutions)
    {
      // Configuração aplicada ao ExecutionContext quando criado
      return this;
    }

    /// <summary>
    /// Habilita reasoning step-by-step
    /// </summary>
    public Agent<TContext, TResult> WithReasoning(bool reasoning = true)
    {
<<<<<<< HEAD
        public string Name { get; }
        public string description => _promptManager.BuildSystemPrompt(Context); // Para compatibilidade

        private readonly PromptManager<TContext> _promptManager;
        private readonly ToolManager _toolManager;
        private readonly ExecutionEngine<TContext, TResult> _executionEngine;
        private readonly IModel _model;
        private readonly ILogger _logger;
        private ModelConfiguration _modelConfig;

        private readonly IMemory _memory;

        // Estado do agente
        private AgentContext<TContext> _agentContext;

        // Configurações de reasoning
        private bool _reasoning = false;
        private IModel _reasoningModel;
        private int _reasoningMinSteps = 1;
        private int _reasoningMaxSteps = 10;

        // Construtor principal
        public Agent(
            IModel model,
            string name = null,
            string instructions = null,
            ModelConfiguration modelConfig = null,
            ILogger logger = null,
            IMemory memory = null)
        {
            Name = name ?? GetType().Name;
            _model = model ?? throw new ArgumentNullException(nameof(model));
            _logger = logger ?? new ConsoleLogger();
            _modelConfig = modelConfig ?? new ModelConfiguration();
            _memory = memory ?? new InMemoryStore();

            _promptManager = new PromptManager<TContext>();
            _toolManager = new ToolManager();
            _executionEngine = new ExecutionEngine<TContext, TResult>(_model, _modelConfig, _logger, _memory);

            // Adicionar instruções iniciais se fornecidas
            if (!string.IsNullOrEmpty(instructions))
            {
                _promptManager.AddInstructions(_ => instructions);
            }
            registerTools();
        }
=======
      _reasoning = reasoning;
      return this;
    }
>>>>>>> f76b2859

    /// <summary>
    /// Define modelo específico para reasoning
    /// </summary>
    public Agent<TContext, TResult> WithReasoningModel(IModel reasoningModel)
    {
      _reasoningModel = reasoningModel;
      _reasoning = true; // Habilita reasoning automaticamente
      return this;
    }

    /// <summary>
    /// Configura número mínimo e máximo de passos de reasoning
    /// </summary>
    public Agent<TContext, TResult> WithReasoningSteps(int minSteps = 1, int maxSteps = 10)
    {
      _reasoningMinSteps = minSteps;
      _reasoningMaxSteps = maxSteps;
      return this;
    }
    #endregion

<<<<<<< HEAD
        public Agent<TContext, TResult> WithPersona(string persona)
        {
            _promptManager.AddPersona(_ => persona);
            return this;
        }

        public Agent<TContext, TResult> WithPersona(Func<TContext, string> personaGenerator)
        {
            _promptManager.AddPersona(personaGenerator);
            return this;
        }

        public Agent<TContext, TResult> WithInstructions(string instructions)
        {
            _promptManager.AddInstructions(_ => instructions);
            return this;
        }

        public Agent<TContext, TResult> WithInstructions(Func<TContext, string> instructionsGenerator)
        {
            _promptManager.AddInstructions(instructionsGenerator);
            return this;
        }

        public Agent<TContext, TResult> WithGuardRails(string guardRails)
        {
            _promptManager.AddGuardRails(_ => guardRails);
            return this;
        }

        public Agent<TContext, TResult> WithGuardRails(Func<TContext, string> guardRailsGenerator)
        {
            _promptManager.AddGuardRails(guardRailsGenerator);
            return this;
        }

        public Agent<TContext, TResult> AddSystemPrompt(string prompt)
        {
            _promptManager.AddSystemPrompt(_ => prompt);
            return this;
        }

        public Agent<TContext, TResult> AddSystemPrompt(Func<TContext, string> promptGenerator)
        {
            _promptManager.AddSystemPrompt(promptGenerator);
            return this;
        }

        public Agent<TContext, TResult> RegisterSystemPromptFunction(Func<TContext, string> generator)
        {
            return AddSystemPrompt(generator); // Compatibilidade
        }

        public Agent<TContext, TResult> AddTool(Tool tool)
        {
            _toolManager.RegisterTool(tool);
            return this;
        }

        public Agent<TContext, TResult> WithTools(ToolPack toolPack)
        {
            _toolManager.RegisterToolPack(toolPack);
            return this;
        }

        public Agent<TContext, TResult> WithToolPacks(params ToolPack[] toolPacks)
        {
            foreach (var pack in toolPacks)
            {
                _toolManager.RegisterToolPack(pack);
            }
            return this;
        }

        public Agent<TContext, TResult> WithContext(TContext context)
        {
            if (_agentContext == null)
            {
                _agentContext = new AgentContext<TContext>(
                    context,
                    new List<AIMessage>(),
                    _modelConfig
                );
            }
            else
            {
                _agentContext.ContextVar = context;
            }
            return this;
        }
        public Agent<TContext, TResult> WithConfig(ModelConfiguration config)
        {
            _modelConfig = config;
            return this;
        }
        public Agent<TContext, TResult> WithMaxExecutions(int maxExecutions)
        {
            // Configuração aplicada ao ExecutionContext quando criado
            return this;
        }

        /// <summary>
        /// Habilita reasoning step-by-step
        /// </summary>
        public Agent<TContext, TResult> WithReasoning(bool reasoning = true)
        {
            _reasoning = reasoning;
            return this;
        }

        /// <summary>
        /// Define modelo específico para reasoning
        /// </summary>
        public Agent<TContext, TResult> WithReasoningModel(IModel reasoningModel)
=======
    #region Acesso a Context

    public TContext Context => _agentContext.ContextVar;

    public void setContext(object context)
    {
      if (context is TContext typedContext)
      {
        if (_agentContext == null)
>>>>>>> f76b2859
        {
          _agentContext = new AgentContext<TContext>(typedContext, new List<AIMessage>(), _modelConfig);
        }
<<<<<<< HEAD

        /// <summary>
        /// Configura número mínimo e máximo de passos de reasoning
        /// </summary>
        public Agent<TContext, TResult> WithReasoningSteps(int minSteps = 1, int maxSteps = 10)
=======
        else
>>>>>>> f76b2859
        {
          _agentContext.ContextVar = typedContext;
        }
<<<<<<< HEAD
        #endregion

        #region Acesso a Context

        public TContext Context => _agentContext.ContextVar;

        public void setContext(object context)
        {
            if (context is TContext typedContext)
            {
                if (_agentContext == null)
                {
                    _agentContext = new AgentContext<TContext>(typedContext, new List<AIMessage>(), _modelConfig);
                }
                else
                {
                    _agentContext.ContextVar = typedContext;
                }
            }
        }

        public object GetProperty(string propertyName)
=======
      }
    }

    public object GetProperty(string propertyName)
    {
      if (_agentContext != null && _agentContext.ContextVar != null)
      {
        var contextType = typeof(TContext);
        var property = contextType.GetProperty(propertyName);
        if (property != null)
>>>>>>> f76b2859
        {
          return property.GetValue(_agentContext.ContextVar);
        }
<<<<<<< HEAD

        #endregion

        #region Execução

        public virtual async Task<AgentResult<TResult>> ExecuteAsync(
            string prompt,
            TContext contextVar = default(TContext),
            List<AIMessage> messageHistory = null,
            CancellationToken cancellationToken = default)
=======
      }
      return null;
    }

    #endregion

    #region Execução

    public virtual async Task<AgentResult<TResult>> ExecuteAsync(
        string prompt,
        TContext contextVar = default(TContext),
        List<AIMessage> messageHistory = null,
        CancellationToken cancellationToken = default)
    {
      // Verificações de estado
      if (string.IsNullOrEmpty(prompt))
        throw new ArgumentException("O prompt não pode ser vazio", nameof(prompt));

      try
      {
        // Preparar contexto
        PrepareContext(contextVar, messageHistory);

        // Processar reasoning PRIMEIRO se habilitado
        string reasoningContent = null;
        List<ReasoningStep> reasoningSteps = null;
        string finalPrompt = prompt;

        if (_reasoning)
>>>>>>> f76b2859
        {
          var reasoningResult = await ProcessReasoningAsync(prompt, _agentContext.MessageHistory, cancellationToken);
          reasoningContent = reasoningResult.Content;
          reasoningSteps = reasoningResult.Steps;

<<<<<<< HEAD
            try
            {
                // Preparar contexto
                PrepareContext(contextVar, messageHistory);

                // Processar reasoning PRIMEIRO se habilitado
                string reasoningContent = null;
                List<ReasoningStep> reasoningSteps = null;
                string finalPrompt = prompt;

                if (_reasoning)
                {
                    var reasoningResult = await ProcessReasoningAsync(prompt, _agentContext.MessageHistory, cancellationToken);
                    reasoningContent = reasoningResult.Content;
                    reasoningSteps = reasoningResult.Steps;

                    // Integrar reasoning no prompt final
                    if (!string.IsNullOrEmpty(reasoningContent))
                    {
                        finalPrompt = $@"{prompt}
=======
          // Integrar reasoning no prompt final
          if (!string.IsNullOrEmpty(reasoningContent))
          {
            finalPrompt = $@"{prompt}
>>>>>>> f76b2859

🧠 ANÁLISE ESTRUTURADA:
{reasoningContent}

Com base nesta análise, forneça sua resposta final:";
<<<<<<< HEAD
                    }
                }

                // Criar sistema de mensagens usando PromptManager
                var systemPrompt = _promptManager.BuildSystemPrompt(Context);
                var messages = new List<AIMessage>();

                if (!string.IsNullOrEmpty(systemPrompt))
                    messages.Add(AIMessage.System(systemPrompt));

                messages.AddRange(_agentContext.MessageHistory);
                messages.Add(AIMessage.User(finalPrompt));

                // Criar requisição usando ToolManager
                var request = new ModelRequest
                {
                    Messages = messages,
                    Tools = _toolManager.GetTools()
                };

                // Usar ExecutionEngine para executar
                var executionResult = await _executionEngine.ExecuteWithToolsAsync(
                    request,
                    _modelConfig,
                    cancellationToken);

                // Atualizar histórico
                if (!string.IsNullOrEmpty(executionResult.RawResponse.Content))
                    _agentContext.MessageHistory.Add(AIMessage.Assistant(executionResult.RawResponse.Content));

                // Criar resultado do agente
                var agentResult = new AgentResult<TResult>(
                    executionResult.Data,
                    _agentContext.MessageHistory,
                    _agentContext.MessageHistory.Count,
                    executionResult.RawResponse.Usage,
                    executionResult.ToolResults,
                    reasoningContent,
                    reasoningSteps
                );

                return agentResult;
            }
            catch (Exception ex)
            {
                _logger.Log(LogLevel.Error, $"Erro durante execução do Agent {Name}: {ex.Message}", ex);
                throw;
            }
        }

        public async Task<AgentResult<TResult>> ExecuteStreamingAsync(
            string prompt,
            Action<string> handler,
            TContext contextVar = default(TContext),
            List<AIMessage> messageHistory = null,
            CancellationToken cancellationToken = default)
        {
            // Verificações de estado
            if (string.IsNullOrEmpty(prompt))
                throw new ArgumentException("O prompt não pode ser vazio", nameof(prompt));

            try
            {
                // Preparar contexto
                PrepareContext(contextVar, messageHistory);

                // Criar sistema de mensagens usando PromptManager
                var systemPrompt = _promptManager.BuildSystemPrompt(Context);
                var messages = new List<AIMessage>();

                if (!string.IsNullOrEmpty(systemPrompt))
                    messages.Add(AIMessage.System(systemPrompt));

                messages.AddRange(_agentContext.MessageHistory);
                messages.Add(AIMessage.User(prompt));

                // Criar requisição usando ToolManager
                var request = new ModelRequest
                {
                    Messages = messages,
                    Tools = _toolManager.GetTools()
                };

                // Usar ExecutionEngine para executar em streaming
                var executionResult = await _executionEngine.ExecuteStreamingAsync(
                    request,
                    handler,
                    _modelConfig,
                    cancellationToken);

                // Atualizar histórico
                if (!string.IsNullOrEmpty(executionResult.RawResponse.Content))
                    _agentContext.MessageHistory.Add(AIMessage.Assistant(executionResult.RawResponse.Content));

                // Criar resultado do agente
                var agentResult = new AgentResult<TResult>(
                    executionResult.Data,
                    _agentContext.MessageHistory,
                    _agentContext.MessageHistory.Count,
                    executionResult.RawResponse.Usage,
                    executionResult.ToolResults
                );

                return agentResult;
            }
            catch (Exception ex)
            {
                _logger.Log(LogLevel.Error, $"Erro durante execução streaming do Agent {Name}: {ex.Message}", ex);
                throw;
            }
        }
=======
          }
        }

        // Criar sistema de mensagens usando PromptManager
        var systemPrompt = _promptManager.BuildSystemPrompt(Context);
        var messages = new List<AIMessage>();

        if (!string.IsNullOrEmpty(systemPrompt))
          messages.Add(AIMessage.System(systemPrompt));
>>>>>>> f76b2859

        messages.AddRange(_agentContext.MessageHistory);
        messages.Add(AIMessage.User(finalPrompt));

        // Criar requisição usando ToolManager
        var request = new ModelRequest
        {
          Messages = messages,
          Tools = _toolManager.GetTools()
        };

        // Usar ExecutionEngine para executar
        var executionResult = await _executionEngine.ExecuteWithToolsAsync(
            request,
            _modelConfig,
            cancellationToken);

        // Atualizar histórico
        if (!string.IsNullOrEmpty(executionResult.RawResponse.Content))
          _agentContext.MessageHistory.Add(AIMessage.Assistant(executionResult.RawResponse.Content));

        // Criar resultado do agente
        var agentResult = new AgentResult<TResult>(
            executionResult.Data,
            _agentContext.MessageHistory,
            _agentContext.MessageHistory.Count,
            executionResult.RawResponse.Usage,
            executionResult.ToolResults,
            reasoningContent,
            reasoningSteps
        );

        return agentResult;
      }
      catch (Exception ex)
      {
        _logger.Log(LogLevel.Error, $"Erro durante execução do Agent {Name}: {ex.Message}", ex);
        throw;
      }
    }

    public async Task<AgentResult<TResult>> ExecuteStreamingAsync(
        string prompt,
        Action<string> handler,
        TContext contextVar = default(TContext),
        List<AIMessage> messageHistory = null,
        CancellationToken cancellationToken = default)
    {
      // Verificações de estado
      if (string.IsNullOrEmpty(prompt))
        throw new ArgumentException("O prompt não pode ser vazio", nameof(prompt));

      try
      {
        // Preparar contexto
        PrepareContext(contextVar, messageHistory);

        // Criar sistema de mensagens usando PromptManager
        var systemPrompt = _promptManager.BuildSystemPrompt(Context);
        var messages = new List<AIMessage>();

        if (!string.IsNullOrEmpty(systemPrompt))
          messages.Add(AIMessage.System(systemPrompt));

        messages.AddRange(_agentContext.MessageHistory);
        messages.Add(AIMessage.User(prompt));

        // Criar requisição usando ToolManager
        var request = new ModelRequest
        {
<<<<<<< HEAD
            var reasoningModel = _reasoningModel ?? _model;
            var reasoningMemory = new ReasoningMemory(_reasoningMaxSteps);

            // Prompt estruturado para reasoning (com JSON schema)
            var reasoningPrompt = $@"Analise este problema step-by-step usando raciocínio estruturado.
=======
          Messages = messages,
          Tools = _toolManager.GetTools()
        };

        // Usar ExecutionEngine para executar em streaming
        var executionResult = await _executionEngine.ExecuteStreamingAsync(
            request,
            handler,
            _modelConfig,
            cancellationToken);

        // Atualizar histórico
        if (!string.IsNullOrEmpty(executionResult.RawResponse.Content))
          _agentContext.MessageHistory.Add(AIMessage.Assistant(executionResult.RawResponse.Content));

        // Criar resultado do agente
        var agentResult = new AgentResult<TResult>(
            executionResult.Data,
            _agentContext.MessageHistory,
            _agentContext.MessageHistory.Count,
            executionResult.RawResponse.Usage,
            executionResult.ToolResults
        );

        return agentResult;
      }
      catch (Exception ex)
      {
        _logger.Log(LogLevel.Error, $"Erro durante execução streaming do Agent {Name}: {ex.Message}", ex);
        throw;
      }
    }

    private void PrepareContext(TContext contextVar, List<AIMessage> messageHistory)
    {
      messageHistory = messageHistory ?? new List<AIMessage>();

      if (_agentContext == null)
      {
        _agentContext = new AgentContext<TContext>(
            contextVar,
            messageHistory,
            _modelConfig
        );
      }
      else
      {
        if (contextVar != null)
          _agentContext.ContextVar = contextVar;

        if (messageHistory.Count > 0)
          _agentContext.MessageHistory = messageHistory;
      }
    }

    /// <summary>
    /// Processa o reasoning step-by-step
    /// </summary>
    private async Task<ReasoningResult> ProcessReasoningAsync(string originalPrompt, List<AIMessage> messageHistory, CancellationToken cancellationToken)
    {
      var reasoningModel = _reasoningModel ?? _model;
      var reasoningMemory = new ReasoningMemory(_reasoningMaxSteps);

      // Prompt estruturado para reasoning (com JSON schema)
      var reasoningPrompt = $@"Analise este problema step-by-step usando raciocínio estruturado.
>>>>>>> f76b2859

PROMPT ORIGINAL: {originalPrompt}

Execute reasoning em {_reasoningMinSteps}-{_reasoningMaxSteps} etapas estruturadas. 

RESPONDA EXCLUSIVAMENTE EM JSON seguindo esta estrutura:
{{
  ""reasoning_steps"": [
    {{
      ""title"": ""Nome da etapa"",
      ""action"": ""O que você está fazendo"",
      ""result"": ""Resultado desta etapa"",
      ""reasoning"": ""Seu processo de pensamento detalhado"",
      ""confidence"": 0.85,
      ""next_action"": ""Continue""
    }}
  ]
}}

ETAPAS OBRIGATÓRIAS:
1. COMPREENSÃO: Entenda o problema
2. ANÁLISE: Identifique elementos-chave  
3. RACIOCÍNIO: Desenvolva solução lógica
4. VALIDAÇÃO: Verifique consistência
5. CONCLUSÃO: Apresente resultado final

IMPORTANTE: Responda APENAS com JSON válido, sem texto adicional.";

      try
      {
        var reasoningMessages = new List<AIMessage>
                {
                    AIMessage.System("Você é um especialista em reasoning step-by-step. Analise problemas de forma estruturada e responda EXCLUSIVAMENTE em JSON seguindo o schema fornecido."),
                    AIMessage.User(reasoningPrompt)
                };

        var reasoningRequest = new ModelRequest
        {
          Messages = reasoningMessages
        };

        var reasoningResponse = await reasoningModel.GenerateResponseAsync(
            reasoningRequest,
            _modelConfig,
            cancellationToken);

<<<<<<< HEAD
                // Tentar fazer parse do JSON estruturado
                if (!string.IsNullOrEmpty(reasoningResponse?.Content))
                {
                    try
                    {
                        var reasoningData = JsonSerializer.Deserialize<ReasoningSteps>(reasoningResponse.Content);

                        // Adicionar steps à memória
                        foreach (var step in reasoningData.Steps)
                        {
                            reasoningMemory.AddStep(step);
                        }

                        // Retornar reasoning formatado com steps estruturados
                        var formattedContent = FormatReasoningOutput(reasoningData.Steps);
                        return new ReasoningResult(formattedContent, reasoningData.Steps);
                    }
                    catch (JsonException)
                    {
                        // Fallback: se não conseguir fazer parse JSON, retorna texto bruto
                        _logger.Log(LogLevel.Warning, "Reasoning response não está em formato JSON válido, usando texto bruto");
                        return new ReasoningResult(reasoningResponse.Content, new List<ReasoningStep>());
                    }
                }

                return new ReasoningResult("", new List<ReasoningStep>());
            }
            catch (Exception ex)
            {
                _logger.Log(LogLevel.Warning, $"Erro durante processamento de reasoning: {ex.Message}");
                return new ReasoningResult("", new List<ReasoningStep>());
            }
        }

        /// <summary>
        /// Formata a saída do reasoning de forma estruturada
        /// </summary>
        private string FormatReasoningOutput(List<ReasoningStep> steps)
=======
        // Tentar fazer parse do JSON estruturado
        if (!string.IsNullOrEmpty(reasoningResponse?.Content))
>>>>>>> f76b2859
        {
          try
          {
            var reasoningData = JsonSerializer.Deserialize<ReasoningSteps>(reasoningResponse.Content);

            // Adicionar steps à memória
            foreach (var step in reasoningData.Steps)
            {
<<<<<<< HEAD
                var step = steps[i];
                output += $"📍 ETAPA {i + 1}: {step.Title?.ToUpper()}\n";
                output += $"🎯 Ação: {step.Action}\n";
                output += $"💭 Raciocínio: {step.Reasoning}\n";
                output += $"📊 Resultado: {step.Result}\n";

                if (step.Confidence.HasValue)
                {
                    output += $"🎯 Confiança: {step.Confidence.Value:P0}\n";
                }

                if (step.NextAction.HasValue)
                {
                    output += $"➡️  Próxima ação: {step.NextAction.Value}\n";
                }

                output += "\n" + new string('-', 40) + "\n\n";
=======
              reasoningMemory.AddStep(step);
>>>>>>> f76b2859
            }

            // Retornar reasoning formatado com steps estruturados
            var formattedContent = FormatReasoningOutput(reasoningData.Steps);
            return new ReasoningResult(formattedContent, reasoningData.Steps);
          }
          catch (JsonException)
          {
            // Fallback: se não conseguir fazer parse JSON, retorna texto bruto
            _logger.Log(LogLevel.Warning, "Reasoning response não está em formato JSON válido, usando texto bruto");
            return new ReasoningResult(reasoningResponse.Content, new List<ReasoningStep>());
          }
        }

<<<<<<< HEAD
        #endregion

        #region IAgent Implementation

        public string GetSystemPrompt()
        {
            return _promptManager.BuildSystemPrompt(Context);
        }

        async Task<object> IAgent.ExecuteAsync(string prompt, object context, List<AIMessage> messageHistory, CancellationToken cancellationToken)
=======
        return new ReasoningResult("", new List<ReasoningStep>());
      }
      catch (Exception ex)
      {
        _logger.Log(LogLevel.Warning, $"Erro durante processamento de reasoning: {ex.Message}");
        return new ReasoningResult("", new List<ReasoningStep>());
      }
    }

    /// <summary>
    /// Formata a saída do reasoning de forma estruturada
    /// </summary>
    private string FormatReasoningOutput(List<ReasoningStep> steps)
    {
      if (steps == null || steps.Count == 0)
        return "";

      var output = "🧠 PROCESSO DE RACIOCÍNIO ESTRUTURADO:\n";
      output += new string('═', 50) + "\n\n";

      for (int i = 0; i < steps.Count; i++)
      {
        var step = steps[i];
        output += $"📍 ETAPA {i + 1}: {step.Title?.ToUpper()}\n";
        output += $"🎯 Ação: {step.Action}\n";
        output += $"💭 Raciocínio: {step.Reasoning}\n";
        output += $"📊 Resultado: {step.Result}\n";

        if (step.Confidence.HasValue)
>>>>>>> f76b2859
        {
          output += $"🎯 Confiança: {step.Confidence.Value:P0}\n";
        }

        if (step.NextAction.HasValue)
        {
          output += $"➡️  Próxima ação: {step.NextAction.Value}\n";
        }

<<<<<<< HEAD
        #endregion
        
          /// <summary>
        /// Adiciona outro agente como uma ferramenta
        /// </summary>
        public Agent<TContext, TResult> WithToolAsAgent(IAgent toolAgent)
        {
            if (toolAgent == null)
                throw new ArgumentNullException(nameof(toolAgent));
            
            var tool = toolAgent.AsTool(); // Usa o método AsTool() acima
            return AddTool(tool);
        }

        /// <summary>
        /// Adiciona agente como tool com configuração customizada
        /// </summary>
        public  Agent<TContext, TResult> WithToolAsAgent(IAgent toolAgent, string toolName, 
            string toolDescription, bool isFinalTool = false, bool isStreamable = false)
        {
            if (toolAgent == null)
                throw new ArgumentNullException(nameof(toolAgent));
            
            var tool = toolAgent.AsTool(toolName, toolDescription, isFinalTool, isStreamable);
            return this.AddTool(tool);
        }

        /// <summary>
        /// Adiciona múltiplos agentes como tools
        /// </summary>
        public  Agent<TContext, TResult> WithToolAsAgents( params IAgent[] agents)
        {
            if (agents == null)
                throw new ArgumentNullException(nameof(agents));

            foreach (var toolAgent in agents)
            {
                if (toolAgent != null)
                    this.WithToolAsAgent(toolAgent);
            }
            return this;
        }

        #region Helper Methods

        /// <summary>
        /// Obtém o nome da tool via reflection nos atributos
        /// </summary>
        private string GetToolName(IAgent agent, Type agentType)
        {
            // 1. Tentar AgentAsToolAttribute.ToolName
            var toolAttr = agentType.GetCustomAttribute<AgentAsToolAttribute>();
            if (!string.IsNullOrEmpty(toolAttr?.ToolName))
                return toolAttr.ToolName;

            // 2. Tentar AgentAttribute.Name  
            var agentAttr = agentType.GetCustomAttribute<AgentAttribute>();
            if (!string.IsNullOrEmpty(agentAttr?.Name))
                return $"call_{SanitizeName(agentAttr.Name)}";

            // 3. Fallback para nome do agente
            return $"call_{SanitizeName(agent.Name)}";
        }

        /// <summary>
        /// Constrói descrição completa via reflection nos atributos
        /// </summary>
        private string GetToolDescription(IAgent agent, Type agentType)
        {
            var parts = new List<string>();

            // 1. Descrição principal do AgentAsToolAttribute (prioridade)
            var toolAttr = agentType.GetCustomAttribute<AgentAsToolAttribute>();
            if (!string.IsNullOrEmpty(toolAttr?.ToolDescription))
            {
                parts.Add(toolAttr.ToolDescription);
            }

            // 2. Informações do AgentAttribute
            var agentAttr = agentType.GetCustomAttribute<AgentAttribute>();
            if (agentAttr != null)
            {
                if (!string.IsNullOrEmpty(agentAttr.Role))
                    parts.Add($"Especialização: {agentAttr.Role}");
                
                if (!string.IsNullOrEmpty(agentAttr.Description) && toolAttr == null)
                    parts.Add(agentAttr.Description);
            }

            // 3. Buscar FunctionCallAttribute se existir (para casos especiais)
            var functionAttr = agentType.GetCustomAttribute<FunctionCallAttribute>();
            if (functionAttr != null && !string.IsNullOrEmpty(functionAttr.Description) && toolAttr == null)
            {
                parts.Add($"Capacidades: {functionAttr.Description}");
            }

            // 4. Fallback para descrição do agente
            if (parts.Count == 0)
            {
                parts.Add($"Executa o agente '{agent.Name}': {agent.description}");
            }

            return string.Join(". ", parts);
        }

        private string SanitizeName(string name)
        {
            if (string.IsNullOrEmpty(name))
                return "unnamed_agent";
            
            return name.ToLowerInvariant()
                      .Replace(" ", "_")
                      .Replace("-", "_");
        }

        #endregion

=======
        output += "\n" + new string('-', 40) + "\n\n";
      }

      return output;
>>>>>>> f76b2859
    }

    #endregion

    #region IAgent Implementation

    public string GetSystemPrompt()
    {
      return _promptManager.BuildSystemPrompt(Context);
    }

    async Task<object> IAgent.ExecuteAsync(string prompt, object context, List<AIMessage> messageHistory, CancellationToken cancellationToken)
    {
      if (context is TContext typedContext)
      {
        var result = await ExecuteAsync(prompt, typedContext, messageHistory, cancellationToken);
        return result;
      }
      throw new ArgumentException($"Context deve ser do tipo {typeof(TContext).Name}");
    }

    public List<AIMessage> GetMessageHistory()
    {
      return _agentContext?.MessageHistory ?? new List<AIMessage>();
    }

    #endregion
  }
}<|MERGE_RESOLUTION|>--- conflicted
+++ resolved
@@ -1,1128 +1,562 @@
-<<<<<<< HEAD
-using System;
-using System.Collections.Generic;
-using System.Threading;
-using System.Threading.Tasks;
-using Agents.net.Attributes;
-using Agents.net.Models;
-using Agents.net.Tools;
-using Agents.net.Utils;
-using Agents.net.Core.Memory; // Added for IMemoryStore
-using System.Text.Json;
-using System.Reflection; // Added for JsonSerializer
-=======
-using Agents.net.Core.Memory; // Added for IMemoryStore
-using Agents.net.Models;
-using Agents.net.Tools;
-using Agents.net.Utils;
-using System;
-using System.Collections.Generic;
-using System.Text.Json; // Added for JsonSerializer
-using System.Threading;
-using System.Threading.Tasks;
->>>>>>> f76b2859
-
-namespace Agents.net.Core
-{
-
-  /// <summary>
-  /// Classe base para agentes de IA com componentes especializados
-  /// </summary>
-  public class Agent<TContext, TResult> : IAgentCtxChannel, IAgent
-  {
-    public string Name { get; }
-    public string description => _promptManager.BuildSystemPrompt(Context); // Para compatibilidade
-
-    private readonly PromptManager<TContext> _promptManager;
-    private readonly ToolManager _toolManager;
-    private readonly ExecutionEngine<TContext, TResult> _executionEngine;
-    private readonly IModel _model;
-    private readonly ILogger _logger;
-    private ModelConfiguration _modelConfig;
-
-    private readonly IMemory _memory;
-
-    // Estado do agente
-    private AgentContext<TContext> _agentContext;
-
-    // Configurações de reasoning
-    private bool _reasoning = false;
-    private IModel _reasoningModel;
-    private int _reasoningMinSteps = 1;
-    private int _reasoningMaxSteps = 10;
-
-    // Construtor principal
-    public Agent(
-        IModel model,
-        string name = null,
-        string instructions = null,
-        ModelConfiguration modelConfig = null,
-        ILogger logger = null,
-        IMemory memory = null)
-    {
-      Name = name ?? GetType().Name;
-      _model = model ?? throw new ArgumentNullException(nameof(model));
-      _logger = logger ?? new ConsoleLogger();
-      _modelConfig = modelConfig ?? new ModelConfiguration();
-      _memory = memory ?? new InMemoryStore();
-
-      _promptManager = new PromptManager<TContext>();
-      _toolManager = new ToolManager();
-      _executionEngine = new ExecutionEngine<TContext, TResult>(_model, _modelConfig, _logger, _memory);
-
-      // Adicionar instruções iniciais se fornecidas
-      if (!string.IsNullOrEmpty(instructions))
-      {
-        _promptManager.AddInstructions(_ => instructions);
-      }
-      registerTools();
-    }
-
-    private void registerTools()
-    {
-      _toolManager.RegisterAgentMethods(this);
-    }
-
-    #region Métodos de Configuração Fluente
-
-    public Agent<TContext, TResult> WithPersona(string persona)
-    {
-      _promptManager.AddPersona(_ => persona);
-      return this;
-    }
-
-    public Agent<TContext, TResult> WithPersona(Func<TContext, string> personaGenerator)
-    {
-      _promptManager.AddPersona(personaGenerator);
-      return this;
-    }
-
-    public Agent<TContext, TResult> WithInstructions(string instructions)
-    {
-      _promptManager.AddInstructions(_ => instructions);
-      return this;
-    }
-
-    public Agent<TContext, TResult> WithInstructions(Func<TContext, string> instructionsGenerator)
-    {
-      _promptManager.AddInstructions(instructionsGenerator);
-      return this;
-    }
-
-    public Agent<TContext, TResult> WithGuardRails(string guardRails)
-    {
-      _promptManager.AddGuardRails(_ => guardRails);
-      return this;
-    }
-
-    public Agent<TContext, TResult> WithGuardRails(Func<TContext, string> guardRailsGenerator)
-    {
-      _promptManager.AddGuardRails(guardRailsGenerator);
-      return this;
-    }
-
-    public Agent<TContext, TResult> AddSystemPrompt(string prompt)
-    {
-      _promptManager.AddSystemPrompt(_ => prompt);
-      return this;
-    }
-
-    public Agent<TContext, TResult> AddSystemPrompt(Func<TContext, string> promptGenerator)
-    {
-      _promptManager.AddSystemPrompt(promptGenerator);
-      return this;
-    }
-
-    public Agent<TContext, TResult> RegisterSystemPromptFunction(Func<TContext, string> generator)
-    {
-      return AddSystemPrompt(generator); // Compatibilidade
-    }
-
-    public Agent<TContext, TResult> AddTool(Tool tool)
-    {
-      _toolManager.RegisterTool(tool);
-      return this;
-    }
-
-    public Agent<TContext, TResult> WithTools(ToolPack toolPack)
-    {
-      _toolManager.RegisterToolPack(toolPack);
-      return this;
-    }
-
-    public Agent<TContext, TResult> WithToolPacks(params ToolPack[] toolPacks)
-    {
-      foreach (var pack in toolPacks)
-      {
-        _toolManager.RegisterToolPack(pack);
-      }
-      return this;
-    }
-
-    public Agent<TContext, TResult> WithContext(TContext context)
-    {
-      if (_agentContext == null)
-      {
-        _agentContext = new AgentContext<TContext>(
-            context,
-            new List<AIMessage>(),
-            _modelConfig
-        );
-      }
-      else
-      {
-        _agentContext.ContextVar = context;
-      }
-      return this;
-    }
-    public Agent<TContext, TResult> WithConfig(ModelConfiguration config)
-    {
-      _modelConfig = config;
-      return this;
-    }
-    public Agent<TContext, TResult> WithMaxExecutions(int maxExecutions)
-    {
-      // Configuração aplicada ao ExecutionContext quando criado
-      return this;
-    }
-
-    /// <summary>
-    /// Habilita reasoning step-by-step
-    /// </summary>
-    public Agent<TContext, TResult> WithReasoning(bool reasoning = true)
-    {
-<<<<<<< HEAD
-        public string Name { get; }
-        public string description => _promptManager.BuildSystemPrompt(Context); // Para compatibilidade
-
-        private readonly PromptManager<TContext> _promptManager;
-        private readonly ToolManager _toolManager;
-        private readonly ExecutionEngine<TContext, TResult> _executionEngine;
-        private readonly IModel _model;
-        private readonly ILogger _logger;
-        private ModelConfiguration _modelConfig;
-
-        private readonly IMemory _memory;
-
-        // Estado do agente
-        private AgentContext<TContext> _agentContext;
-
-        // Configurações de reasoning
-        private bool _reasoning = false;
-        private IModel _reasoningModel;
-        private int _reasoningMinSteps = 1;
-        private int _reasoningMaxSteps = 10;
-
-        // Construtor principal
-        public Agent(
-            IModel model,
-            string name = null,
-            string instructions = null,
-            ModelConfiguration modelConfig = null,
-            ILogger logger = null,
-            IMemory memory = null)
-        {
-            Name = name ?? GetType().Name;
-            _model = model ?? throw new ArgumentNullException(nameof(model));
-            _logger = logger ?? new ConsoleLogger();
-            _modelConfig = modelConfig ?? new ModelConfiguration();
-            _memory = memory ?? new InMemoryStore();
-
-            _promptManager = new PromptManager<TContext>();
-            _toolManager = new ToolManager();
-            _executionEngine = new ExecutionEngine<TContext, TResult>(_model, _modelConfig, _logger, _memory);
-
-            // Adicionar instruções iniciais se fornecidas
-            if (!string.IsNullOrEmpty(instructions))
-            {
-                _promptManager.AddInstructions(_ => instructions);
-            }
-            registerTools();
-        }
-=======
-      _reasoning = reasoning;
-      return this;
-    }
->>>>>>> f76b2859
-
-    /// <summary>
-    /// Define modelo específico para reasoning
-    /// </summary>
-    public Agent<TContext, TResult> WithReasoningModel(IModel reasoningModel)
-    {
-      _reasoningModel = reasoningModel;
-      _reasoning = true; // Habilita reasoning automaticamente
-      return this;
-    }
-
-    /// <summary>
-    /// Configura número mínimo e máximo de passos de reasoning
-    /// </summary>
-    public Agent<TContext, TResult> WithReasoningSteps(int minSteps = 1, int maxSteps = 10)
-    {
-      _reasoningMinSteps = minSteps;
-      _reasoningMaxSteps = maxSteps;
-      return this;
-    }
-    #endregion
-
-<<<<<<< HEAD
-        public Agent<TContext, TResult> WithPersona(string persona)
-        {
-            _promptManager.AddPersona(_ => persona);
-            return this;
-        }
-
-        public Agent<TContext, TResult> WithPersona(Func<TContext, string> personaGenerator)
-        {
-            _promptManager.AddPersona(personaGenerator);
-            return this;
-        }
-
-        public Agent<TContext, TResult> WithInstructions(string instructions)
-        {
-            _promptManager.AddInstructions(_ => instructions);
-            return this;
-        }
-
-        public Agent<TContext, TResult> WithInstructions(Func<TContext, string> instructionsGenerator)
-        {
-            _promptManager.AddInstructions(instructionsGenerator);
-            return this;
-        }
-
-        public Agent<TContext, TResult> WithGuardRails(string guardRails)
-        {
-            _promptManager.AddGuardRails(_ => guardRails);
-            return this;
-        }
-
-        public Agent<TContext, TResult> WithGuardRails(Func<TContext, string> guardRailsGenerator)
-        {
-            _promptManager.AddGuardRails(guardRailsGenerator);
-            return this;
-        }
-
-        public Agent<TContext, TResult> AddSystemPrompt(string prompt)
-        {
-            _promptManager.AddSystemPrompt(_ => prompt);
-            return this;
-        }
-
-        public Agent<TContext, TResult> AddSystemPrompt(Func<TContext, string> promptGenerator)
-        {
-            _promptManager.AddSystemPrompt(promptGenerator);
-            return this;
-        }
-
-        public Agent<TContext, TResult> RegisterSystemPromptFunction(Func<TContext, string> generator)
-        {
-            return AddSystemPrompt(generator); // Compatibilidade
-        }
-
-        public Agent<TContext, TResult> AddTool(Tool tool)
-        {
-            _toolManager.RegisterTool(tool);
-            return this;
-        }
-
-        public Agent<TContext, TResult> WithTools(ToolPack toolPack)
-        {
-            _toolManager.RegisterToolPack(toolPack);
-            return this;
-        }
-
-        public Agent<TContext, TResult> WithToolPacks(params ToolPack[] toolPacks)
-        {
-            foreach (var pack in toolPacks)
-            {
-                _toolManager.RegisterToolPack(pack);
-            }
-            return this;
-        }
-
-        public Agent<TContext, TResult> WithContext(TContext context)
-        {
-            if (_agentContext == null)
-            {
-                _agentContext = new AgentContext<TContext>(
-                    context,
-                    new List<AIMessage>(),
-                    _modelConfig
-                );
-            }
-            else
-            {
-                _agentContext.ContextVar = context;
-            }
-            return this;
-        }
-        public Agent<TContext, TResult> WithConfig(ModelConfiguration config)
-        {
-            _modelConfig = config;
-            return this;
-        }
-        public Agent<TContext, TResult> WithMaxExecutions(int maxExecutions)
-        {
-            // Configuração aplicada ao ExecutionContext quando criado
-            return this;
-        }
-
-        /// <summary>
-        /// Habilita reasoning step-by-step
-        /// </summary>
-        public Agent<TContext, TResult> WithReasoning(bool reasoning = true)
-        {
-            _reasoning = reasoning;
-            return this;
-        }
-
-        /// <summary>
-        /// Define modelo específico para reasoning
-        /// </summary>
-        public Agent<TContext, TResult> WithReasoningModel(IModel reasoningModel)
-=======
-    #region Acesso a Context
-
-    public TContext Context => _agentContext.ContextVar;
-
-    public void setContext(object context)
-    {
-      if (context is TContext typedContext)
-      {
-        if (_agentContext == null)
->>>>>>> f76b2859
-        {
-          _agentContext = new AgentContext<TContext>(typedContext, new List<AIMessage>(), _modelConfig);
-        }
-<<<<<<< HEAD
-
-        /// <summary>
-        /// Configura número mínimo e máximo de passos de reasoning
-        /// </summary>
-        public Agent<TContext, TResult> WithReasoningSteps(int minSteps = 1, int maxSteps = 10)
-=======
-        else
->>>>>>> f76b2859
-        {
-          _agentContext.ContextVar = typedContext;
-        }
-<<<<<<< HEAD
-        #endregion
-
-        #region Acesso a Context
-
-        public TContext Context => _agentContext.ContextVar;
-
-        public void setContext(object context)
-        {
-            if (context is TContext typedContext)
-            {
-                if (_agentContext == null)
-                {
-                    _agentContext = new AgentContext<TContext>(typedContext, new List<AIMessage>(), _modelConfig);
-                }
-                else
-                {
-                    _agentContext.ContextVar = typedContext;
-                }
-            }
-        }
-
-        public object GetProperty(string propertyName)
-=======
-      }
-    }
-
-    public object GetProperty(string propertyName)
-    {
-      if (_agentContext != null && _agentContext.ContextVar != null)
-      {
-        var contextType = typeof(TContext);
-        var property = contextType.GetProperty(propertyName);
-        if (property != null)
->>>>>>> f76b2859
-        {
-          return property.GetValue(_agentContext.ContextVar);
-        }
-<<<<<<< HEAD
-
-        #endregion
-
-        #region Execução
-
-        public virtual async Task<AgentResult<TResult>> ExecuteAsync(
-            string prompt,
-            TContext contextVar = default(TContext),
-            List<AIMessage> messageHistory = null,
-            CancellationToken cancellationToken = default)
-=======
-      }
-      return null;
-    }
-
-    #endregion
-
-    #region Execução
-
-    public virtual async Task<AgentResult<TResult>> ExecuteAsync(
-        string prompt,
-        TContext contextVar = default(TContext),
-        List<AIMessage> messageHistory = null,
-        CancellationToken cancellationToken = default)
-    {
-      // Verificações de estado
-      if (string.IsNullOrEmpty(prompt))
-        throw new ArgumentException("O prompt não pode ser vazio", nameof(prompt));
-
-      try
-      {
-        // Preparar contexto
-        PrepareContext(contextVar, messageHistory);
-
-        // Processar reasoning PRIMEIRO se habilitado
-        string reasoningContent = null;
-        List<ReasoningStep> reasoningSteps = null;
-        string finalPrompt = prompt;
-
-        if (_reasoning)
->>>>>>> f76b2859
-        {
-          var reasoningResult = await ProcessReasoningAsync(prompt, _agentContext.MessageHistory, cancellationToken);
-          reasoningContent = reasoningResult.Content;
-          reasoningSteps = reasoningResult.Steps;
-
-<<<<<<< HEAD
-            try
-            {
-                // Preparar contexto
-                PrepareContext(contextVar, messageHistory);
-
-                // Processar reasoning PRIMEIRO se habilitado
-                string reasoningContent = null;
-                List<ReasoningStep> reasoningSteps = null;
-                string finalPrompt = prompt;
-
-                if (_reasoning)
-                {
-                    var reasoningResult = await ProcessReasoningAsync(prompt, _agentContext.MessageHistory, cancellationToken);
-                    reasoningContent = reasoningResult.Content;
-                    reasoningSteps = reasoningResult.Steps;
-
-                    // Integrar reasoning no prompt final
-                    if (!string.IsNullOrEmpty(reasoningContent))
-                    {
-                        finalPrompt = $@"{prompt}
-=======
-          // Integrar reasoning no prompt final
-          if (!string.IsNullOrEmpty(reasoningContent))
-          {
-            finalPrompt = $@"{prompt}
->>>>>>> f76b2859
-
-🧠 ANÁLISE ESTRUTURADA:
-{reasoningContent}
-
-Com base nesta análise, forneça sua resposta final:";
-<<<<<<< HEAD
-                    }
-                }
-
-                // Criar sistema de mensagens usando PromptManager
-                var systemPrompt = _promptManager.BuildSystemPrompt(Context);
-                var messages = new List<AIMessage>();
-
-                if (!string.IsNullOrEmpty(systemPrompt))
-                    messages.Add(AIMessage.System(systemPrompt));
-
-                messages.AddRange(_agentContext.MessageHistory);
-                messages.Add(AIMessage.User(finalPrompt));
-
-                // Criar requisição usando ToolManager
-                var request = new ModelRequest
-                {
-                    Messages = messages,
-                    Tools = _toolManager.GetTools()
-                };
-
-                // Usar ExecutionEngine para executar
-                var executionResult = await _executionEngine.ExecuteWithToolsAsync(
-                    request,
-                    _modelConfig,
-                    cancellationToken);
-
-                // Atualizar histórico
-                if (!string.IsNullOrEmpty(executionResult.RawResponse.Content))
-                    _agentContext.MessageHistory.Add(AIMessage.Assistant(executionResult.RawResponse.Content));
-
-                // Criar resultado do agente
-                var agentResult = new AgentResult<TResult>(
-                    executionResult.Data,
-                    _agentContext.MessageHistory,
-                    _agentContext.MessageHistory.Count,
-                    executionResult.RawResponse.Usage,
-                    executionResult.ToolResults,
-                    reasoningContent,
-                    reasoningSteps
-                );
-
-                return agentResult;
-            }
-            catch (Exception ex)
-            {
-                _logger.Log(LogLevel.Error, $"Erro durante execução do Agent {Name}: {ex.Message}", ex);
-                throw;
-            }
-        }
-
-        public async Task<AgentResult<TResult>> ExecuteStreamingAsync(
-            string prompt,
-            Action<string> handler,
-            TContext contextVar = default(TContext),
-            List<AIMessage> messageHistory = null,
-            CancellationToken cancellationToken = default)
-        {
-            // Verificações de estado
-            if (string.IsNullOrEmpty(prompt))
-                throw new ArgumentException("O prompt não pode ser vazio", nameof(prompt));
-
-            try
-            {
-                // Preparar contexto
-                PrepareContext(contextVar, messageHistory);
-
-                // Criar sistema de mensagens usando PromptManager
-                var systemPrompt = _promptManager.BuildSystemPrompt(Context);
-                var messages = new List<AIMessage>();
-
-                if (!string.IsNullOrEmpty(systemPrompt))
-                    messages.Add(AIMessage.System(systemPrompt));
-
-                messages.AddRange(_agentContext.MessageHistory);
-                messages.Add(AIMessage.User(prompt));
-
-                // Criar requisição usando ToolManager
-                var request = new ModelRequest
-                {
-                    Messages = messages,
-                    Tools = _toolManager.GetTools()
-                };
-
-                // Usar ExecutionEngine para executar em streaming
-                var executionResult = await _executionEngine.ExecuteStreamingAsync(
-                    request,
-                    handler,
-                    _modelConfig,
-                    cancellationToken);
-
-                // Atualizar histórico
-                if (!string.IsNullOrEmpty(executionResult.RawResponse.Content))
-                    _agentContext.MessageHistory.Add(AIMessage.Assistant(executionResult.RawResponse.Content));
-
-                // Criar resultado do agente
-                var agentResult = new AgentResult<TResult>(
-                    executionResult.Data,
-                    _agentContext.MessageHistory,
-                    _agentContext.MessageHistory.Count,
-                    executionResult.RawResponse.Usage,
-                    executionResult.ToolResults
-                );
-
-                return agentResult;
-            }
-            catch (Exception ex)
-            {
-                _logger.Log(LogLevel.Error, $"Erro durante execução streaming do Agent {Name}: {ex.Message}", ex);
-                throw;
-            }
-        }
-=======
-          }
-        }
-
-        // Criar sistema de mensagens usando PromptManager
-        var systemPrompt = _promptManager.BuildSystemPrompt(Context);
-        var messages = new List<AIMessage>();
-
-        if (!string.IsNullOrEmpty(systemPrompt))
-          messages.Add(AIMessage.System(systemPrompt));
->>>>>>> f76b2859
-
-        messages.AddRange(_agentContext.MessageHistory);
-        messages.Add(AIMessage.User(finalPrompt));
-
-        // Criar requisição usando ToolManager
-        var request = new ModelRequest
-        {
-          Messages = messages,
-          Tools = _toolManager.GetTools()
-        };
-
-        // Usar ExecutionEngine para executar
-        var executionResult = await _executionEngine.ExecuteWithToolsAsync(
-            request,
-            _modelConfig,
-            cancellationToken);
-
-        // Atualizar histórico
-        if (!string.IsNullOrEmpty(executionResult.RawResponse.Content))
-          _agentContext.MessageHistory.Add(AIMessage.Assistant(executionResult.RawResponse.Content));
-
-        // Criar resultado do agente
-        var agentResult = new AgentResult<TResult>(
-            executionResult.Data,
-            _agentContext.MessageHistory,
-            _agentContext.MessageHistory.Count,
-            executionResult.RawResponse.Usage,
-            executionResult.ToolResults,
-            reasoningContent,
-            reasoningSteps
-        );
-
-        return agentResult;
-      }
-      catch (Exception ex)
-      {
-        _logger.Log(LogLevel.Error, $"Erro durante execução do Agent {Name}: {ex.Message}", ex);
-        throw;
-      }
-    }
-
-    public async Task<AgentResult<TResult>> ExecuteStreamingAsync(
-        string prompt,
-        Action<string> handler,
-        TContext contextVar = default(TContext),
-        List<AIMessage> messageHistory = null,
-        CancellationToken cancellationToken = default)
-    {
-      // Verificações de estado
-      if (string.IsNullOrEmpty(prompt))
-        throw new ArgumentException("O prompt não pode ser vazio", nameof(prompt));
-
-      try
-      {
-        // Preparar contexto
-        PrepareContext(contextVar, messageHistory);
-
-        // Criar sistema de mensagens usando PromptManager
-        var systemPrompt = _promptManager.BuildSystemPrompt(Context);
-        var messages = new List<AIMessage>();
-
-        if (!string.IsNullOrEmpty(systemPrompt))
-          messages.Add(AIMessage.System(systemPrompt));
-
-        messages.AddRange(_agentContext.MessageHistory);
-        messages.Add(AIMessage.User(prompt));
-
-        // Criar requisição usando ToolManager
-        var request = new ModelRequest
-        {
-<<<<<<< HEAD
-            var reasoningModel = _reasoningModel ?? _model;
-            var reasoningMemory = new ReasoningMemory(_reasoningMaxSteps);
-
-            // Prompt estruturado para reasoning (com JSON schema)
-            var reasoningPrompt = $@"Analise este problema step-by-step usando raciocínio estruturado.
-=======
-          Messages = messages,
-          Tools = _toolManager.GetTools()
-        };
-
-        // Usar ExecutionEngine para executar em streaming
-        var executionResult = await _executionEngine.ExecuteStreamingAsync(
-            request,
-            handler,
-            _modelConfig,
-            cancellationToken);
-
-        // Atualizar histórico
-        if (!string.IsNullOrEmpty(executionResult.RawResponse.Content))
-          _agentContext.MessageHistory.Add(AIMessage.Assistant(executionResult.RawResponse.Content));
-
-        // Criar resultado do agente
-        var agentResult = new AgentResult<TResult>(
-            executionResult.Data,
-            _agentContext.MessageHistory,
-            _agentContext.MessageHistory.Count,
-            executionResult.RawResponse.Usage,
-            executionResult.ToolResults
-        );
-
-        return agentResult;
-      }
-      catch (Exception ex)
-      {
-        _logger.Log(LogLevel.Error, $"Erro durante execução streaming do Agent {Name}: {ex.Message}", ex);
-        throw;
-      }
-    }
-
-    private void PrepareContext(TContext contextVar, List<AIMessage> messageHistory)
-    {
-      messageHistory = messageHistory ?? new List<AIMessage>();
-
-      if (_agentContext == null)
-      {
-        _agentContext = new AgentContext<TContext>(
-            contextVar,
-            messageHistory,
-            _modelConfig
-        );
-      }
-      else
-      {
-        if (contextVar != null)
-          _agentContext.ContextVar = contextVar;
-
-        if (messageHistory.Count > 0)
-          _agentContext.MessageHistory = messageHistory;
-      }
-    }
-
-    /// <summary>
-    /// Processa o reasoning step-by-step
-    /// </summary>
-    private async Task<ReasoningResult> ProcessReasoningAsync(string originalPrompt, List<AIMessage> messageHistory, CancellationToken cancellationToken)
-    {
-      var reasoningModel = _reasoningModel ?? _model;
-      var reasoningMemory = new ReasoningMemory(_reasoningMaxSteps);
-
-      // Prompt estruturado para reasoning (com JSON schema)
-      var reasoningPrompt = $@"Analise este problema step-by-step usando raciocínio estruturado.
->>>>>>> f76b2859
-
-PROMPT ORIGINAL: {originalPrompt}
-
-Execute reasoning em {_reasoningMinSteps}-{_reasoningMaxSteps} etapas estruturadas. 
-
-RESPONDA EXCLUSIVAMENTE EM JSON seguindo esta estrutura:
-{{
-  ""reasoning_steps"": [
-    {{
-      ""title"": ""Nome da etapa"",
-      ""action"": ""O que você está fazendo"",
-      ""result"": ""Resultado desta etapa"",
-      ""reasoning"": ""Seu processo de pensamento detalhado"",
-      ""confidence"": 0.85,
-      ""next_action"": ""Continue""
-    }}
-  ]
-}}
-
-ETAPAS OBRIGATÓRIAS:
-1. COMPREENSÃO: Entenda o problema
-2. ANÁLISE: Identifique elementos-chave  
-3. RACIOCÍNIO: Desenvolva solução lógica
-4. VALIDAÇÃO: Verifique consistência
-5. CONCLUSÃO: Apresente resultado final
-
-IMPORTANTE: Responda APENAS com JSON válido, sem texto adicional.";
-
-      try
-      {
-        var reasoningMessages = new List<AIMessage>
-                {
-                    AIMessage.System("Você é um especialista em reasoning step-by-step. Analise problemas de forma estruturada e responda EXCLUSIVAMENTE em JSON seguindo o schema fornecido."),
-                    AIMessage.User(reasoningPrompt)
-                };
-
-        var reasoningRequest = new ModelRequest
-        {
-          Messages = reasoningMessages
-        };
-
-        var reasoningResponse = await reasoningModel.GenerateResponseAsync(
-            reasoningRequest,
-            _modelConfig,
-            cancellationToken);
-
-<<<<<<< HEAD
-                // Tentar fazer parse do JSON estruturado
-                if (!string.IsNullOrEmpty(reasoningResponse?.Content))
-                {
-                    try
-                    {
-                        var reasoningData = JsonSerializer.Deserialize<ReasoningSteps>(reasoningResponse.Content);
-
-                        // Adicionar steps à memória
-                        foreach (var step in reasoningData.Steps)
-                        {
-                            reasoningMemory.AddStep(step);
-                        }
-
-                        // Retornar reasoning formatado com steps estruturados
-                        var formattedContent = FormatReasoningOutput(reasoningData.Steps);
-                        return new ReasoningResult(formattedContent, reasoningData.Steps);
-                    }
-                    catch (JsonException)
-                    {
-                        // Fallback: se não conseguir fazer parse JSON, retorna texto bruto
-                        _logger.Log(LogLevel.Warning, "Reasoning response não está em formato JSON válido, usando texto bruto");
-                        return new ReasoningResult(reasoningResponse.Content, new List<ReasoningStep>());
-                    }
-                }
-
-                return new ReasoningResult("", new List<ReasoningStep>());
-            }
-            catch (Exception ex)
-            {
-                _logger.Log(LogLevel.Warning, $"Erro durante processamento de reasoning: {ex.Message}");
-                return new ReasoningResult("", new List<ReasoningStep>());
-            }
-        }
-
-        /// <summary>
-        /// Formata a saída do reasoning de forma estruturada
-        /// </summary>
-        private string FormatReasoningOutput(List<ReasoningStep> steps)
-=======
-        // Tentar fazer parse do JSON estruturado
-        if (!string.IsNullOrEmpty(reasoningResponse?.Content))
->>>>>>> f76b2859
-        {
-          try
-          {
-            var reasoningData = JsonSerializer.Deserialize<ReasoningSteps>(reasoningResponse.Content);
-
-            // Adicionar steps à memória
-            foreach (var step in reasoningData.Steps)
-            {
-<<<<<<< HEAD
-                var step = steps[i];
-                output += $"📍 ETAPA {i + 1}: {step.Title?.ToUpper()}\n";
-                output += $"🎯 Ação: {step.Action}\n";
-                output += $"💭 Raciocínio: {step.Reasoning}\n";
-                output += $"📊 Resultado: {step.Result}\n";
-
-                if (step.Confidence.HasValue)
-                {
-                    output += $"🎯 Confiança: {step.Confidence.Value:P0}\n";
-                }
-
-                if (step.NextAction.HasValue)
-                {
-                    output += $"➡️  Próxima ação: {step.NextAction.Value}\n";
-                }
-
-                output += "\n" + new string('-', 40) + "\n\n";
-=======
-              reasoningMemory.AddStep(step);
->>>>>>> f76b2859
-            }
-
-            // Retornar reasoning formatado com steps estruturados
-            var formattedContent = FormatReasoningOutput(reasoningData.Steps);
-            return new ReasoningResult(formattedContent, reasoningData.Steps);
-          }
-          catch (JsonException)
-          {
-            // Fallback: se não conseguir fazer parse JSON, retorna texto bruto
-            _logger.Log(LogLevel.Warning, "Reasoning response não está em formato JSON válido, usando texto bruto");
-            return new ReasoningResult(reasoningResponse.Content, new List<ReasoningStep>());
-          }
-        }
-
-<<<<<<< HEAD
-        #endregion
-
-        #region IAgent Implementation
-
-        public string GetSystemPrompt()
-        {
-            return _promptManager.BuildSystemPrompt(Context);
-        }
-
-        async Task<object> IAgent.ExecuteAsync(string prompt, object context, List<AIMessage> messageHistory, CancellationToken cancellationToken)
-=======
-        return new ReasoningResult("", new List<ReasoningStep>());
-      }
-      catch (Exception ex)
-      {
-        _logger.Log(LogLevel.Warning, $"Erro durante processamento de reasoning: {ex.Message}");
-        return new ReasoningResult("", new List<ReasoningStep>());
-      }
-    }
-
-    /// <summary>
-    /// Formata a saída do reasoning de forma estruturada
-    /// </summary>
-    private string FormatReasoningOutput(List<ReasoningStep> steps)
-    {
-      if (steps == null || steps.Count == 0)
-        return "";
-
-      var output = "🧠 PROCESSO DE RACIOCÍNIO ESTRUTURADO:\n";
-      output += new string('═', 50) + "\n\n";
-
-      for (int i = 0; i < steps.Count; i++)
-      {
-        var step = steps[i];
-        output += $"📍 ETAPA {i + 1}: {step.Title?.ToUpper()}\n";
-        output += $"🎯 Ação: {step.Action}\n";
-        output += $"💭 Raciocínio: {step.Reasoning}\n";
-        output += $"📊 Resultado: {step.Result}\n";
-
-        if (step.Confidence.HasValue)
->>>>>>> f76b2859
-        {
-          output += $"🎯 Confiança: {step.Confidence.Value:P0}\n";
-        }
-
-        if (step.NextAction.HasValue)
-        {
-          output += $"➡️  Próxima ação: {step.NextAction.Value}\n";
-        }
-
-<<<<<<< HEAD
-        #endregion
-        
-          /// <summary>
-        /// Adiciona outro agente como uma ferramenta
-        /// </summary>
-        public Agent<TContext, TResult> WithToolAsAgent(IAgent toolAgent)
-        {
-            if (toolAgent == null)
-                throw new ArgumentNullException(nameof(toolAgent));
-            
-            var tool = toolAgent.AsTool(); // Usa o método AsTool() acima
-            return AddTool(tool);
-        }
-
-        /// <summary>
-        /// Adiciona agente como tool com configuração customizada
-        /// </summary>
-        public  Agent<TContext, TResult> WithToolAsAgent(IAgent toolAgent, string toolName, 
-            string toolDescription, bool isFinalTool = false, bool isStreamable = false)
-        {
-            if (toolAgent == null)
-                throw new ArgumentNullException(nameof(toolAgent));
-            
-            var tool = toolAgent.AsTool(toolName, toolDescription, isFinalTool, isStreamable);
-            return this.AddTool(tool);
-        }
-
-        /// <summary>
-        /// Adiciona múltiplos agentes como tools
-        /// </summary>
-        public  Agent<TContext, TResult> WithToolAsAgents( params IAgent[] agents)
-        {
-            if (agents == null)
-                throw new ArgumentNullException(nameof(agents));
-
-            foreach (var toolAgent in agents)
-            {
-                if (toolAgent != null)
-                    this.WithToolAsAgent(toolAgent);
-            }
-            return this;
-        }
-
-        #region Helper Methods
-
-        /// <summary>
-        /// Obtém o nome da tool via reflection nos atributos
-        /// </summary>
-        private string GetToolName(IAgent agent, Type agentType)
-        {
-            // 1. Tentar AgentAsToolAttribute.ToolName
-            var toolAttr = agentType.GetCustomAttribute<AgentAsToolAttribute>();
-            if (!string.IsNullOrEmpty(toolAttr?.ToolName))
-                return toolAttr.ToolName;
-
-            // 2. Tentar AgentAttribute.Name  
-            var agentAttr = agentType.GetCustomAttribute<AgentAttribute>();
-            if (!string.IsNullOrEmpty(agentAttr?.Name))
-                return $"call_{SanitizeName(agentAttr.Name)}";
-
-            // 3. Fallback para nome do agente
-            return $"call_{SanitizeName(agent.Name)}";
-        }
-
-        /// <summary>
-        /// Constrói descrição completa via reflection nos atributos
-        /// </summary>
-        private string GetToolDescription(IAgent agent, Type agentType)
-        {
-            var parts = new List<string>();
-
-            // 1. Descrição principal do AgentAsToolAttribute (prioridade)
-            var toolAttr = agentType.GetCustomAttribute<AgentAsToolAttribute>();
-            if (!string.IsNullOrEmpty(toolAttr?.ToolDescription))
-            {
-                parts.Add(toolAttr.ToolDescription);
-            }
-
-            // 2. Informações do AgentAttribute
-            var agentAttr = agentType.GetCustomAttribute<AgentAttribute>();
-            if (agentAttr != null)
-            {
-                if (!string.IsNullOrEmpty(agentAttr.Role))
-                    parts.Add($"Especialização: {agentAttr.Role}");
-                
-                if (!string.IsNullOrEmpty(agentAttr.Description) && toolAttr == null)
-                    parts.Add(agentAttr.Description);
-            }
-
-            // 3. Buscar FunctionCallAttribute se existir (para casos especiais)
-            var functionAttr = agentType.GetCustomAttribute<FunctionCallAttribute>();
-            if (functionAttr != null && !string.IsNullOrEmpty(functionAttr.Description) && toolAttr == null)
-            {
-                parts.Add($"Capacidades: {functionAttr.Description}");
-            }
-
-            // 4. Fallback para descrição do agente
-            if (parts.Count == 0)
-            {
-                parts.Add($"Executa o agente '{agent.Name}': {agent.description}");
-            }
-
-            return string.Join(". ", parts);
-        }
-
-        private string SanitizeName(string name)
-        {
-            if (string.IsNullOrEmpty(name))
-                return "unnamed_agent";
-            
-            return name.ToLowerInvariant()
-                      .Replace(" ", "_")
-                      .Replace("-", "_");
-        }
-
-        #endregion
-
-=======
-        output += "\n" + new string('-', 40) + "\n\n";
-      }
-
-      return output;
->>>>>>> f76b2859
-    }
-
-    #endregion
-
-    #region IAgent Implementation
-
-    public string GetSystemPrompt()
-    {
-      return _promptManager.BuildSystemPrompt(Context);
-    }
-
-    async Task<object> IAgent.ExecuteAsync(string prompt, object context, List<AIMessage> messageHistory, CancellationToken cancellationToken)
-    {
-      if (context is TContext typedContext)
-      {
-        var result = await ExecuteAsync(prompt, typedContext, messageHistory, cancellationToken);
-        return result;
-      }
-      throw new ArgumentException($"Context deve ser do tipo {typeof(TContext).Name}");
-    }
-
-    public List<AIMessage> GetMessageHistory()
-    {
-      return _agentContext?.MessageHistory ?? new List<AIMessage>();
-    }
-
-    #endregion
-  }
-}+using Agents.net.Core.Memory; // Added for IMemoryStore
+using Agents.net.Models;
+using Agents.net.Tools;
+using Agents.net.Utils;
+using System;
+using System.Collections.Generic;
+using System.Text.Json; // Added for JsonSerializer
+using System.Threading;
+using System.Threading.Tasks;
+
+namespace Agents.net.Core
+{
+
+  /// <summary>
+  /// Classe base para agentes de IA com componentes especializados
+  /// </summary>
+  public class Agent<TContext, TResult> : IAgentCtxChannel, IAgent
+  {
+    public string Name { get; }
+    public string description => _promptManager.BuildSystemPrompt(Context); // Para compatibilidade
+
+    private readonly PromptManager<TContext> _promptManager;
+    private readonly ToolManager _toolManager;
+    private readonly ExecutionEngine<TContext, TResult> _executionEngine;
+    private readonly IModel _model;
+    private readonly ILogger _logger;
+    private ModelConfiguration _modelConfig;
+
+    private readonly IMemory _memory;
+
+    // Estado do agente
+    private AgentContext<TContext> _agentContext;
+
+    // Configurações de reasoning
+    private bool _reasoning = false;
+    private IModel _reasoningModel;
+    private int _reasoningMinSteps = 1;
+    private int _reasoningMaxSteps = 10;
+
+    // Construtor principal
+    public Agent(
+        IModel model,
+        string name = null,
+        string instructions = null,
+        ModelConfiguration modelConfig = null,
+        ILogger logger = null,
+        IMemory memory = null)
+    {
+      Name = name ?? GetType().Name;
+      _model = model ?? throw new ArgumentNullException(nameof(model));
+      _logger = logger ?? new ConsoleLogger();
+      _modelConfig = modelConfig ?? new ModelConfiguration();
+      _memory = memory ?? new InMemoryStore();
+
+      _promptManager = new PromptManager<TContext>();
+      _toolManager = new ToolManager();
+      _executionEngine = new ExecutionEngine<TContext, TResult>(_model, _modelConfig, _logger, _memory);
+
+      // Adicionar instruções iniciais se fornecidas
+      if (!string.IsNullOrEmpty(instructions))
+      {
+        _promptManager.AddInstructions(_ => instructions);
+      }
+      registerTools();
+    }
+
+    private void registerTools()
+    {
+      _toolManager.RegisterAgentMethods(this);
+    }
+
+    #region Métodos de Configuração Fluente
+
+    public Agent<TContext, TResult> WithPersona(string persona)
+    {
+      _promptManager.AddPersona(_ => persona);
+      return this;
+    }
+
+    public Agent<TContext, TResult> WithPersona(Func<TContext, string> personaGenerator)
+    {
+      _promptManager.AddPersona(personaGenerator);
+      return this;
+    }
+
+    public Agent<TContext, TResult> WithInstructions(string instructions)
+    {
+      _promptManager.AddInstructions(_ => instructions);
+      return this;
+    }
+
+    public Agent<TContext, TResult> WithInstructions(Func<TContext, string> instructionsGenerator)
+    {
+      _promptManager.AddInstructions(instructionsGenerator);
+      return this;
+    }
+
+    public Agent<TContext, TResult> WithGuardRails(string guardRails)
+    {
+      _promptManager.AddGuardRails(_ => guardRails);
+      return this;
+    }
+
+    public Agent<TContext, TResult> WithGuardRails(Func<TContext, string> guardRailsGenerator)
+    {
+      _promptManager.AddGuardRails(guardRailsGenerator);
+      return this;
+    }
+
+    public Agent<TContext, TResult> AddSystemPrompt(string prompt)
+    {
+      _promptManager.AddSystemPrompt(_ => prompt);
+      return this;
+    }
+
+    public Agent<TContext, TResult> AddSystemPrompt(Func<TContext, string> promptGenerator)
+    {
+      _promptManager.AddSystemPrompt(promptGenerator);
+      return this;
+    }
+
+    public Agent<TContext, TResult> RegisterSystemPromptFunction(Func<TContext, string> generator)
+    {
+      return AddSystemPrompt(generator); // Compatibilidade
+    }
+
+    public Agent<TContext, TResult> AddTool(Tool tool)
+    {
+      _toolManager.RegisterTool(tool);
+      return this;
+    }
+
+    public Agent<TContext, TResult> WithTools(ToolPack toolPack)
+    {
+      _toolManager.RegisterToolPack(toolPack);
+      return this;
+    }
+
+    public Agent<TContext, TResult> WithToolPacks(params ToolPack[] toolPacks)
+    {
+      foreach (var pack in toolPacks)
+      {
+        _toolManager.RegisterToolPack(pack);
+      }
+      return this;
+    }
+
+    public Agent<TContext, TResult> WithContext(TContext context)
+    {
+      if (_agentContext == null)
+      {
+        _agentContext = new AgentContext<TContext>(
+            context,
+            new List<AIMessage>(),
+            _modelConfig
+        );
+      }
+      else
+      {
+        _agentContext.ContextVar = context;
+      }
+      return this;
+    }
+    public Agent<TContext, TResult> WithConfig(ModelConfiguration config)
+    {
+      _modelConfig = config;
+      return this;
+    }
+    public Agent<TContext, TResult> WithMaxExecutions(int maxExecutions)
+    {
+      // Configuração aplicada ao ExecutionContext quando criado
+      return this;
+    }
+
+    /// <summary>
+    /// Habilita reasoning step-by-step
+    /// </summary>
+    public Agent<TContext, TResult> WithReasoning(bool reasoning = true)
+    {
+      _reasoning = reasoning;
+      return this;
+    }
+
+    /// <summary>
+    /// Define modelo específico para reasoning
+    /// </summary>
+    public Agent<TContext, TResult> WithReasoningModel(IModel reasoningModel)
+    {
+      _reasoningModel = reasoningModel;
+      _reasoning = true; // Habilita reasoning automaticamente
+      return this;
+    }
+
+    /// <summary>
+    /// Configura número mínimo e máximo de passos de reasoning
+    /// </summary>
+    public Agent<TContext, TResult> WithReasoningSteps(int minSteps = 1, int maxSteps = 10)
+    {
+      _reasoningMinSteps = minSteps;
+      _reasoningMaxSteps = maxSteps;
+      return this;
+    }
+    #endregion
+
+    #region Acesso a Context
+
+    public TContext Context => _agentContext.ContextVar;
+
+    public void setContext(object context)
+    {
+      if (context is TContext typedContext)
+      {
+        if (_agentContext == null)
+        {
+          _agentContext = new AgentContext<TContext>(typedContext, new List<AIMessage>(), _modelConfig);
+        }
+        else
+        {
+          _agentContext.ContextVar = typedContext;
+        }
+      }
+    }
+
+    public object GetProperty(string propertyName)
+    {
+      if (_agentContext != null && _agentContext.ContextVar != null)
+      {
+        var contextType = typeof(TContext);
+        var property = contextType.GetProperty(propertyName);
+        if (property != null)
+        {
+          return property.GetValue(_agentContext.ContextVar);
+        }
+      }
+      return null;
+    }
+
+    #endregion
+
+    #region Execução
+
+    public virtual async Task<AgentResult<TResult>> ExecuteAsync(
+        string prompt,
+        TContext contextVar = default(TContext),
+        List<AIMessage> messageHistory = null,
+        CancellationToken cancellationToken = default)
+    {
+      // Verificações de estado
+      if (string.IsNullOrEmpty(prompt))
+        throw new ArgumentException("O prompt não pode ser vazio", nameof(prompt));
+
+      try
+      {
+        // Preparar contexto
+        PrepareContext(contextVar, messageHistory);
+
+        // Processar reasoning PRIMEIRO se habilitado
+        string reasoningContent = null;
+        List<ReasoningStep> reasoningSteps = null;
+        string finalPrompt = prompt;
+
+        if (_reasoning)
+        {
+          var reasoningResult = await ProcessReasoningAsync(prompt, _agentContext.MessageHistory, cancellationToken);
+          reasoningContent = reasoningResult.Content;
+          reasoningSteps = reasoningResult.Steps;
+
+          // Integrar reasoning no prompt final
+          if (!string.IsNullOrEmpty(reasoningContent))
+          {
+            finalPrompt = $@"{prompt}
+
+🧠 ANÁLISE ESTRUTURADA:
+{reasoningContent}
+
+Com base nesta análise, forneça sua resposta final:";
+          }
+        }
+
+        // Criar sistema de mensagens usando PromptManager
+        var systemPrompt = _promptManager.BuildSystemPrompt(Context);
+        var messages = new List<AIMessage>();
+
+        if (!string.IsNullOrEmpty(systemPrompt))
+          messages.Add(AIMessage.System(systemPrompt));
+
+        messages.AddRange(_agentContext.MessageHistory);
+        messages.Add(AIMessage.User(finalPrompt));
+
+        // Criar requisição usando ToolManager
+        var request = new ModelRequest
+        {
+          Messages = messages,
+          Tools = _toolManager.GetTools()
+        };
+
+        // Usar ExecutionEngine para executar
+        var executionResult = await _executionEngine.ExecuteWithToolsAsync(
+            request,
+            _modelConfig,
+            cancellationToken);
+
+        // Atualizar histórico
+        if (!string.IsNullOrEmpty(executionResult.RawResponse.Content))
+          _agentContext.MessageHistory.Add(AIMessage.Assistant(executionResult.RawResponse.Content));
+
+        // Criar resultado do agente
+        var agentResult = new AgentResult<TResult>(
+            executionResult.Data,
+            _agentContext.MessageHistory,
+            _agentContext.MessageHistory.Count,
+            executionResult.RawResponse.Usage,
+            executionResult.ToolResults,
+            reasoningContent,
+            reasoningSteps
+        );
+
+        return agentResult;
+      }
+      catch (Exception ex)
+      {
+        _logger.Log(LogLevel.Error, $"Erro durante execução do Agent {Name}: {ex.Message}", ex);
+        throw;
+      }
+    }
+
+    public async Task<AgentResult<TResult>> ExecuteStreamingAsync(
+        string prompt,
+        Action<string> handler,
+        TContext contextVar = default(TContext),
+        List<AIMessage> messageHistory = null,
+        CancellationToken cancellationToken = default)
+    {
+      // Verificações de estado
+      if (string.IsNullOrEmpty(prompt))
+        throw new ArgumentException("O prompt não pode ser vazio", nameof(prompt));
+
+      try
+      {
+        // Preparar contexto
+        PrepareContext(contextVar, messageHistory);
+
+        // Criar sistema de mensagens usando PromptManager
+        var systemPrompt = _promptManager.BuildSystemPrompt(Context);
+        var messages = new List<AIMessage>();
+
+        if (!string.IsNullOrEmpty(systemPrompt))
+          messages.Add(AIMessage.System(systemPrompt));
+
+        messages.AddRange(_agentContext.MessageHistory);
+        messages.Add(AIMessage.User(prompt));
+
+        // Criar requisição usando ToolManager
+        var request = new ModelRequest
+        {
+          Messages = messages,
+          Tools = _toolManager.GetTools()
+        };
+
+        // Usar ExecutionEngine para executar em streaming
+        var executionResult = await _executionEngine.ExecuteStreamingAsync(
+            request,
+            handler,
+            _modelConfig,
+            cancellationToken);
+
+        // Atualizar histórico
+        if (!string.IsNullOrEmpty(executionResult.RawResponse.Content))
+          _agentContext.MessageHistory.Add(AIMessage.Assistant(executionResult.RawResponse.Content));
+
+        // Criar resultado do agente
+        var agentResult = new AgentResult<TResult>(
+            executionResult.Data,
+            _agentContext.MessageHistory,
+            _agentContext.MessageHistory.Count,
+            executionResult.RawResponse.Usage,
+            executionResult.ToolResults
+        );
+
+        return agentResult;
+      }
+      catch (Exception ex)
+      {
+        _logger.Log(LogLevel.Error, $"Erro durante execução streaming do Agent {Name}: {ex.Message}", ex);
+        throw;
+      }
+    }
+
+    private void PrepareContext(TContext contextVar, List<AIMessage> messageHistory)
+    {
+      messageHistory = messageHistory ?? new List<AIMessage>();
+
+      if (_agentContext == null)
+      {
+        _agentContext = new AgentContext<TContext>(
+            contextVar,
+            messageHistory,
+            _modelConfig
+        );
+      }
+      else
+      {
+        if (contextVar != null)
+          _agentContext.ContextVar = contextVar;
+
+        if (messageHistory.Count > 0)
+          _agentContext.MessageHistory = messageHistory;
+      }
+    }
+
+    /// <summary>
+    /// Processa o reasoning step-by-step
+    /// </summary>
+    private async Task<ReasoningResult> ProcessReasoningAsync(string originalPrompt, List<AIMessage> messageHistory, CancellationToken cancellationToken)
+    {
+      var reasoningModel = _reasoningModel ?? _model;
+      var reasoningMemory = new ReasoningMemory(_reasoningMaxSteps);
+
+      // Prompt estruturado para reasoning (com JSON schema)
+      var reasoningPrompt = $@"Analise este problema step-by-step usando raciocínio estruturado.
+
+PROMPT ORIGINAL: {originalPrompt}
+
+Execute reasoning em {_reasoningMinSteps}-{_reasoningMaxSteps} etapas estruturadas.
+
+RESPONDA EXCLUSIVAMENTE EM JSON seguindo esta estrutura:
+{{
+  ""reasoning_steps"": [
+    {{
+      ""title"": ""Nome da etapa"",
+      ""action"": ""O que você está fazendo"",
+      ""result"": ""Resultado desta etapa"",
+      ""reasoning"": ""Seu processo de pensamento detalhado"",
+      ""confidence"": 0.85,
+      ""next_action"": ""Continue""
+    }}
+  ]
+}}
+
+ETAPAS OBRIGATÓRIAS:
+1. COMPREENSÃO: Entenda o problema
+2. ANÁLISE: Identifique elementos-chave
+3. RACIOCÍNIO: Desenvolva solução lógica
+4. VALIDAÇÃO: Verifique consistência
+5. CONCLUSÃO: Apresente resultado final
+
+IMPORTANTE: Responda APENAS com JSON válido, sem texto adicional.";
+
+      try
+      {
+        var reasoningMessages = new List<AIMessage>
+                {
+                    AIMessage.System("Você é um especialista em reasoning step-by-step. Analise problemas de forma estruturada e responda EXCLUSIVAMENTE em JSON seguindo o schema fornecido."),
+                    AIMessage.User(reasoningPrompt)
+                };
+
+        var reasoningRequest = new ModelRequest
+        {
+          Messages = reasoningMessages
+        };
+
+        var reasoningResponse = await reasoningModel.GenerateResponseAsync(
+            reasoningRequest,
+            _modelConfig,
+            cancellationToken);
+
+        // Tentar fazer parse do JSON estruturado
+        if (!string.IsNullOrEmpty(reasoningResponse?.Content))
+        {
+          try
+          {
+            var reasoningData = JsonSerializer.Deserialize<ReasoningSteps>(reasoningResponse.Content);
+
+            // Adicionar steps à memória
+            foreach (var step in reasoningData.Steps)
+            {
+              reasoningMemory.AddStep(step);
+            }
+
+            // Retornar reasoning formatado com steps estruturados
+            var formattedContent = FormatReasoningOutput(reasoningData.Steps);
+            return new ReasoningResult(formattedContent, reasoningData.Steps);
+          }
+          catch (JsonException)
+          {
+            // Fallback: se não conseguir fazer parse JSON, retorna texto bruto
+            _logger.Log(LogLevel.Warning, "Reasoning response não está em formato JSON válido, usando texto bruto");
+            return new ReasoningResult(reasoningResponse.Content, new List<ReasoningStep>());
+          }
+        }
+
+        return new ReasoningResult("", new List<ReasoningStep>());
+      }
+      catch (Exception ex)
+      {
+        _logger.Log(LogLevel.Warning, $"Erro durante processamento de reasoning: {ex.Message}");
+        return new ReasoningResult("", new List<ReasoningStep>());
+      }
+    }
+
+    /// <summary>
+    /// Formata a saída do reasoning de forma estruturada
+    /// </summary>
+    private string FormatReasoningOutput(List<ReasoningStep> steps)
+    {
+      if (steps == null || steps.Count == 0)
+        return "";
+
+      var output = "🧠 PROCESSO DE RACIOCÍNIO ESTRUTURADO:\n";
+      output += new string('═', 50) + "\n\n";
+
+      for (int i = 0; i < steps.Count; i++)
+      {
+        var step = steps[i];
+        output += $"📍 ETAPA {i + 1}: {step.Title?.ToUpper()}\n";
+        output += $"🎯 Ação: {step.Action}\n";
+        output += $"💭 Raciocínio: {step.Reasoning}\n";
+        output += $"📊 Resultado: {step.Result}\n";
+
+        if (step.Confidence.HasValue)
+        {
+          output += $"🎯 Confiança: {step.Confidence.Value:P0}\n";
+        }
+
+        if (step.NextAction.HasValue)
+        {
+          output += $"➡️  Próxima ação: {step.NextAction.Value}\n";
+        }
+
+        output += "\n" + new string('-', 40) + "\n\n";
+      }
+
+      return output;
+    }
+
+    #endregion
+
+    #region IAgent Implementation
+
+    public string GetSystemPrompt()
+    {
+      return _promptManager.BuildSystemPrompt(Context);
+    }
+
+    async Task<object> IAgent.ExecuteAsync(string prompt, object context, List<AIMessage> messageHistory, CancellationToken cancellationToken)
+    {
+      if (context is TContext typedContext)
+      {
+        var result = await ExecuteAsync(prompt, typedContext, messageHistory, cancellationToken);
+        return result;
+      }
+      throw new ArgumentException($"Context deve ser do tipo {typeof(TContext).Name}");
+    }
+
+    public List<AIMessage> GetMessageHistory()
+    {
+      return _agentContext?.MessageHistory ?? new List<AIMessage>();
+    }
+
+    #endregion
+  }
+}