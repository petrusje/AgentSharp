--- conflicted
+++ resolved
@@ -1,153 +1,91 @@
-﻿using Agents.net.Examples;
+﻿using System;
+using System.Collections.Generic;
+using System.Threading.Tasks;
+using Agents.net.Core;
 using Agents.net.Models;
+using Agents.net.Attributes;
+using Agents.net.Tools;
+using Agents.net.Utils;
+using Agents.net.Exceptions;
+using Agents.net.Examples;
 using DotNetEnv;
-using System;
-using System.Threading.Tasks;
 
-namespace Agents_console
+namespace Agents.console
 {
-  class Program
-  {
-    static async Task Main(string[] args)
+    class Program
     {
-      // Carregamento do arquivo .env
-      Env.TraversePath().Load();
+        static async Task Main(string[] args)
+        {
+            // Carregamento do arquivo .env
+            Env.TraversePath().Load();
+            
+            Console.ForegroundColor = ConsoleColor.Cyan;
+            Console.WriteLine("╔══════════════════════════════════════════════════════════════╗");
+            Console.WriteLine("║              🤖 AGENTS.NET - EXEMPLOS PRÁTICOS               ║");
+            Console.WriteLine("║                Sistema de Demonstração Interativo            ║");
+            Console.WriteLine("╚══════════════════════════════════════════════════════════════╝");
+            Console.ResetColor();
 
-      Console.ForegroundColor = ConsoleColor.Cyan;
-      Console.WriteLine("╔══════════════════════════════════════════════════════════════╗");
-      Console.WriteLine("║              🤖 AGENTS.NET - EXEMPLOS PRÁTICOS               ║");
-      Console.WriteLine("║                Sistema de Demonstração Interativo            ║");
-      Console.WriteLine("╚══════════════════════════════════════════════════════════════╝");
-      Console.ResetColor();
+            // Verificar API Key
+            var apiKey = Environment.GetEnvironmentVariable("OPENAI_API_KEY");
+            var endpoint = Environment.GetEnvironmentVariable("OPENAI_ENDPOINT") ?? "https://proxy.dta.totvs.ai/";
+            
+            if (string.IsNullOrWhiteSpace(apiKey))
+            {
+                Console.ForegroundColor = ConsoleColor.Red;
+                Console.WriteLine("❌ Erro: Configure a variável de ambiente OPENAI_API_KEY");
+                Console.WriteLine("   1. Copie o arquivo env.example para .env");
+                Console.WriteLine("   2. Edite o arquivo .env com sua chave da OpenAI");
+                Console.WriteLine("   3. Execute novamente o programa");
+                Console.WriteLine($"   Arquivo .env deve estar em: {System.IO.Directory.GetCurrentDirectory()}");
+                Console.ResetColor();
+                return;
+            }
+            
+            Console.WriteLine($"✅ API Key encontrada! Endpoint: {endpoint}");
 
-      // Verificar API Key
-      var apiKey = Environment.GetEnvironmentVariable("OPENAI_API_KEY");
-      var endpoint = Environment.GetEnvironmentVariable("OPENAI_ENDPOINT") ?? "https://proxy.dta.totvs.ai/";
+            try
+            {
+                // Configurar modelo usando variáveis de ambiente
+                var modelName = Environment.GetEnvironmentVariable("MODEL_NAME") ?? "gpt-4o-mini";
+                var temperature = double.TryParse(Environment.GetEnvironmentVariable("TEMPERATURE"), out var temp) ? temp : 0.7;
+                var maxTokens = int.TryParse(Environment.GetEnvironmentVariable("MAX_TOKENS"), out var tokens) ? tokens : 2048;
+                
+                Console.WriteLine($"🔧 Debug: MODEL_NAME env var = '{Environment.GetEnvironmentVariable("MODEL_NAME")}'");
+                Console.WriteLine($"🔧 Debug: Using model name = '{modelName}'");
+                
+                var modelFactory = new ModelFactory();
+                var modelOptions = new ModelOptions
+                {
+                    ModelName = modelName,
+                    ApiKey = apiKey,
+                    Endpoint = endpoint,
+                    DefaultConfiguration = new ModelConfiguration
+                    {
+                        Temperature = temperature,
+                        MaxTokens = maxTokens
+                    }
+                };
 
-      if (string.IsNullOrWhiteSpace(apiKey))
-      {
-        Console.ForegroundColor = ConsoleColor.Red;
-        Console.WriteLine("❌ Erro: Configure a variável de ambiente OPENAI_API_KEY");
-        Console.WriteLine("   1. Copie o arquivo env.example para .env");
-        Console.WriteLine("   2. Edite o arquivo .env com sua chave da OpenAI");
-        Console.WriteLine("   3. Execute novamente o programa");
-        Console.WriteLine($"   Arquivo .env deve estar em: {System.IO.Directory.GetCurrentDirectory()}");
-        Console.ResetColor();
-        return;
-      }
+                IModel modelo = modelFactory.CreateModel("openai", modelOptions);
+                Console.ForegroundColor = ConsoleColor.Green;
+                Console.WriteLine("✅ Modelo OpenAI inicializado com sucesso!");
+                Console.WriteLine($"   Modelo: {modelName} | Temp: {temperature} | Max Tokens: {maxTokens}");
+                Console.ResetColor();
 
-      Console.WriteLine($"✅ API Key encontrada! Endpoint: {endpoint}");
+                await ExibirMenu(modelo);
+            }
+            catch (Exception ex)
+            {
+                Console.ForegroundColor = ConsoleColor.Red;
+                Console.WriteLine($"❌ Erro fatal: {ex.Message}");
+                Console.WriteLine($"Stack trace: {ex.StackTrace}");
+                Console.ResetColor();
+            }
+        }
 
-      try
-      {
-        // Configurar modelo usando variáveis de ambiente
-        var modelName = Environment.GetEnvironmentVariable("MODEL_NAME") ?? "gpt-4o-mini";
-        var temperature = double.TryParse(Environment.GetEnvironmentVariable("TEMPERATURE"), out var temp) ? temp : 0.7;
-        var maxTokens = int.TryParse(Environment.GetEnvironmentVariable("MAX_TOKENS"), out var tokens) ? tokens : 2048;
-
-        Console.WriteLine($"🔧 Debug: MODEL_NAME env var = '{Environment.GetEnvironmentVariable("MODEL_NAME")}'");
-        Console.WriteLine($"🔧 Debug: Using model name = '{modelName}'");
-
-        var modelFactory = new ModelFactory();
-        var modelOptions = new ModelOptions
+        static async Task ExibirMenu(IModel modelo)
         {
-          ModelName = modelName,
-          ApiKey = apiKey,
-          Endpoint = endpoint,
-          DefaultConfiguration = new ModelConfiguration
-          {
-            Temperature = temperature,
-            MaxTokens = maxTokens
-          }
-        };
-
-        IModel modelo = modelFactory.CreateModel("openai", modelOptions);
-        Console.ForegroundColor = ConsoleColor.Green;
-        Console.WriteLine("✅ Modelo OpenAI inicializado com sucesso!");
-        Console.WriteLine($"   Modelo: {modelName} | Temp: {temperature} | Max Tokens: {maxTokens}");
-        Console.ResetColor();
-
-        await ExibirMenu(modelo);
-      }
-      catch (Exception ex)
-      {
-        Console.ForegroundColor = ConsoleColor.Red;
-        Console.WriteLine($"❌ Erro fatal: {ex.Message}");
-        Console.WriteLine($"Stack trace: {ex.StackTrace}");
-        Console.ResetColor();
-      }
-    }
-
-    static async Task ExibirMenu(IModel modelo)
-    {
-      while (true)
-      {
-        Console.WriteLine("📋 MENU PRINCIPAL - Escolha uma demonstração:");
-        Console.WriteLine();
-        Console.WriteLine("🔤 EXEMPLOS BÁSICOS:");
-        Console.WriteLine("  1. 📰 Jornalista com Personalidade");
-        Console.WriteLine("  2. 🔍 Jornalista com Busca Web");
-        Console.WriteLine("  3. 💰 Analista Financeiro");
-        Console.WriteLine();
-        Console.WriteLine("🧠 EXEMPLOS DE RACIOCÍNIO:");
-        Console.WriteLine("  4. 🔬 Resolvedor de Problemas");
-        Console.WriteLine("  5. ⚖️ Avaliador de Soluções");
-        Console.WriteLine("  6. 🛡️ Identificador de Obstáculos");
-        Console.WriteLine();
-        Console.WriteLine("📊 EXEMPLOS STRUCTURED OUTPUTS:");
-        Console.WriteLine("  7. 📄 Análise de Documentos Empresariais");
-        Console.WriteLine("  8. 👤 Análise de Currículos");
-        Console.WriteLine();
-        Console.WriteLine("🔄 EXEMPLOS WORKFLOW:");
-        Console.WriteLine("  9. 📈 Workflow Multi-etapa");
-        Console.WriteLine();
-        Console.WriteLine("  0. ❌ Sair");
-        Console.WriteLine();
-        Console.Write("Digite sua escolha (0-9): ");
-
-        var escolha = Console.ReadLine();
-        Console.WriteLine();
-
-        try
-        {
-<<<<<<< HEAD
-          switch (escolha)
-          {
-            case "1":
-              await ExecutarExemplo("Jornalista com Personalidade", () => ExemplosBasicos.ExecutarJornalistaMineiro(modelo));
-              break;
-            case "2":
-              await ExecutarExemplo("Jornalista com Busca Web", () => ExemplosBasicos.ExecutarReporterComFerramentas(modelo));
-              break;
-            case "3":
-              await ExecutarExemplo("Analista Financeiro", () => ExemplosBasicos.ExecutarAnalistaFinanceiroBH(modelo));
-              break;
-            case "4":
-              await ExecutarExemplo("Resolvedor de Problemas", () => ExemplosRaciocinio.ExecutarResolvedorProblemas(modelo));
-              break;
-            case "5":
-              await ExecutarExemplo("Avaliador de Soluções", () => ExemplosRaciocinio.ExecutarAvaliadorSolucoes(modelo));
-              break;
-            case "6":
-              await ExecutarExemplo("Identificador de Obstáculos", () => ExemplosRaciocinio.ExecutarIdentificadorObstaculos(modelo));
-              break;
-            case "7":
-              await ExecutarExemplo("Análise de Documentos Empresariais", () => ExemplosStructured.ExecutarAnaliseDocumento(modelo));
-              break;
-            case "8":
-              await ExecutarExemplo("Análise de Currículos", () => ExemplosStructured.ExecutarAnaliseCurriculo(modelo));
-              break;
-            case "9":
-              await ExecutarExemplo("Workflow Multi-etapa", () => ExemplosWorkflow.ExecutarWorkflowCompleto(modelo));
-              break;
-            case "0":
-              Console.WriteLine("👋 Obrigado por usar Agents.net!");
-              return;
-            default:
-              Console.WriteLine("❌ Opção inválida. Tente novamente.");
-              break;
-          }
-=======
             while (true)
             {
                 Console.WriteLine("📋 MENU PRINCIPAL - Escolha uma demonstração:");
@@ -226,35 +164,22 @@
                 Console.Read();
                 Console.Clear();
             }
->>>>>>> cbb06f08
-        }
-        catch (Exception ex)
-        {
-          Console.WriteLine($"❌ Erro ao executar exemplo: {ex.Message}");
-          Console.WriteLine($"🔍 Detalhes: {ex}");
         }
 
-        Console.WriteLine();
-        Console.WriteLine("Pressione qualquer tecla para continuar...");
-        Console.Read();
-        Console.Clear();
-      }
+        static async Task ExecutarExemplo(string nome, Func<Task> exemplo)
+        {
+            Console.WriteLine($"🚀 Executando: {nome}");
+            Console.WriteLine(new string('=', 50));
+            Console.WriteLine();
+
+            var inicio = DateTime.Now;
+            await exemplo();
+            var duracao = DateTime.Now - inicio;
+
+            Console.WriteLine();
+            Console.WriteLine(new string('=', 50));
+            Console.WriteLine($"⏱️ Tempo de execução: {duracao.TotalSeconds:F2}s");
+        }
+
     }
-
-    static async Task ExecutarExemplo(string nome, Func<Task> exemplo)
-    {
-      Console.WriteLine($"🚀 Executando: {nome}");
-      Console.WriteLine(new string('=', 50));
-      Console.WriteLine();
-
-      var inicio = DateTime.Now;
-      await exemplo();
-      var duracao = DateTime.Now - inicio;
-
-      Console.WriteLine();
-      Console.WriteLine(new string('=', 50));
-      Console.WriteLine($"⏱️ Tempo de execução: {duracao.TotalSeconds:F2}s");
-    }
-
-  }
 }